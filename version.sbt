<<<<<<< HEAD
version in ThisBuild := "0.2.3-SNAPSHOT"
=======
/*
 * Copyright 2019 ABSA Group Limited
 *
 * Licensed under the Apache License, Version 2.0 (the "License");
 * you may not use this file except in compliance with the License.
 * You may obtain a copy of the License at
 *
 *     http://www.apache.org/licenses/LICENSE-2.0
 *
 * Unless required by applicable law or agreed to in writing, software
 * distributed under the License is distributed on an "AS IS" BASIS,
 * WITHOUT WARRANTIES OR CONDITIONS OF ANY KIND, either express or implied.
 * See the License for the specific language governing permissions and
 * limitations under the License.
 */

version in ThisBuild := "0.2.2-SNAPSHOT"
>>>>>>> 2bc8087b
<|MERGE_RESOLUTION|>--- conflicted
+++ resolved
@@ -1,6 +1,3 @@
-<<<<<<< HEAD
-version in ThisBuild := "0.2.3-SNAPSHOT"
-=======
 /*
  * Copyright 2019 ABSA Group Limited
  *
@@ -17,5 +14,4 @@
  * limitations under the License.
  */
 
-version in ThisBuild := "0.2.2-SNAPSHOT"
->>>>>>> 2bc8087b
+version in ThisBuild := "0.2.3-SNAPSHOT"