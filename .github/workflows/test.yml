--- conflicted
+++ resolved
@@ -1,6 +1,3 @@
-<<<<<<< HEAD
-name: Build
-=======
 #
 # Copyright 2019 ABSA Group Limited
 #
@@ -16,8 +13,7 @@
 # limitations under the License.
 #
 
-name: Run Tests
->>>>>>> 2bc8087b
+name: Build
 
 on:
   push:
