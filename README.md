# spark-hats

Spark "**H**elpers for **A**rray **T**ransformation**s**"

This library extends Spark DataFrame API with helpers for transforming fields inside nested structures and arrays of
arbitrary levels of nesting.

## Usage

Reference the library

### Scala 2.11 [![Maven Central](https://maven-badges.herokuapp.com/maven-central/za.co.absa/spark-hats_2.11/badge.svg)](https://maven-badges.herokuapp.com/maven-central/za.co.absa/spark-hats_2.11)

```
groupId: za.co.absa
artifactId: spark-hats_2.11
version: 0.2.0
```

### Scala 2.12 [![Maven Central](https://maven-badges.herokuapp.com/maven-central/za.co.absa/spark-hats_2.12/badge.svg)](https://maven-badges.herokuapp.com/maven-central/za.co.absa/spark-hats_2.12)

```
groupId: za.co.absa
artifactId: spark-hats_2.12
version: 0.2.0
```

Please, use the table below to determine what version of spark-hats to use for Spark compatibility.

| spark-hats version | Scala version |  Spark version  |
|:------------------:|:-------------:|:---------------:|
<<<<<<< HEAD
|       0.x.x        |  2.11, 2.12   |     2.4.3+      |

Import the extensions into your scope.
=======
|       0.2.x        |  2.11, 2.12   |     2.4.3+      |
>>>>>>> c5d74042

To use the extensions you need to add this import to your Spark application or shell:
```scala
import za.co.absa.spark.hats.Extensions._
```

## Methods

The usage of nested helper methods is shown on this simple example that contains an array of struct fields.

```scala
scala> df.printSchema()
root
 |-- id: long (nullable = true)
 |-- my_array: array (nullable = true)
 |    |-- element: struct (containsNull = true)
 |    |    |-- a: long (nullable = true)
 |    |    |-- b: string (nullable = true)
       
scala> df.show(false)
+---+------------------------------+
|id |my_array                      |
+---+------------------------------+
|1  |[[1, foo]]                    |
|2  |[[1, bar], [2, baz], [3, foz]]|
+---+------------------------------+
```

### Turning on the extensions

To use the extensions you need to add this import to your Spark application or shell:
```scala
import za.co.absa.spark.hats.Extensions._
```

### Add a column
The `nestedWithColumn` method allows adding new fields inside nested structures and arrays.

The addition of a column API is provided in two flavors: the basic and the extended API. The basic API is simpler to
<<<<<<< HEAD
use, but expressions it expects cannot reference columns on parent array levels. Here is an example of the basic add
=======
use, but the expressions it expects can only reference columns inside the array and the root of the schema. Here is an example of the basic add
>>>>>>> c5d74042
column API:

```scala
scala> df.nestedWithColumn("my_array.c", lit("hello")).printSchema
root
 |-- id: long (nullable = true)
 |-- my_array: array (nullable = true)
 |    |-- element: struct (containsNull = false)
 |    |    |-- a: long (nullable = true)
 |    |    |-- b: string (nullable = true)
 |    |    |-- c: string (nullable = false)

scala> df.nestedWithColumn("my_array.c", lit("hello")).show(false)
+---+---------------------------------------------------+
|id |my_array                                           |
+---+---------------------------------------------------+
|1  |[[1, foo, hello]]                                  |
|2  |[[1, bar, hello], [2, baz, hello], [3, foz, hello]]|
+---+---------------------------------------------------+
```

### Add column (extended)
<<<<<<< HEAD
The extended API method `nestedWithColumnExtended` works similar to the basic one, but allows the caller to reference
=======
The extended API method `nestedWithColumnExtended` works similarly to the basic one but allows the caller to reference
>>>>>>> c5d74042
other array elements, possibly on different levels of nesting. The way it allows this is a little tricky.
The second parameter is changed from being a column to a *function that returns a column*. Moreover, this function has
an argument which is a function itself, the `getField()` function. The `getField()` function can be used in the
transformation to reference other columns in the dataframe by their fully qualified name.

<<<<<<< HEAD
Int the following example, a transformation adds a new field `my_array.c` to the dataframe by concatenating a root
level column `id` with a nested field `my_array.b`:

```scala
scala> val dfOut = df.nestedWithColumnExtended(newColumnName = "my_array.c", expression = getField =>
=======
In the following example, a transformation adds a new field `my_array.c` to the dataframe by concatenating a root
level column `id` with a nested field `my_array.b`:

```scala
scala> val dfOut = df.nestedWithColumnExtended("my_array.c", getField =>
>>>>>>> c5d74042
         concat(getField("id").cast("string"), getField("my_array.b"))
       )

scala> dfOut.printSchema
root
 |-- id: long (nullable = true)
 |-- my_array: array (nullable = true)
 |    |-- element: struct (containsNull = false)
 |    |    |-- a: long (nullable = true)
 |    |    |-- b: string (nullable = true)
 |    |    |-- c: string (nullable = true)

scala> dfOut.show(false)
+---+------------------------------------------------+
|id |my_array                                        |
+---+------------------------------------------------+
|1  |[[1, foo, 1foo]]                                |
|2  |[[1, bar, 2bar], [2, baz, 2baz], [3, foz, 2foz]]|
+---+------------------------------------------------+
```

* **Note.** You can still use `col` to reference root level columns. But if a column is inside an array (like
`my_array.b`), invoking `col("my_array.b")` will reference the whole array, not an individual element. The `getField()`
function that is passed to the transformation solves this by adding a generic way of addressing array elements on arbitrary
levels of nesting.

* **Advanced Note.** If there are several arrays in the schema, `getField()` allows to reference elements of an array
if it is one of the parents of the output column.


### Drop a column
The `nestedDropColumn` method allows dropping fields inside nested structures and arrays.


```scala
scala> df.nestedDropColumn("my_array.b").printSchema
root
 |-- id: long (nullable = true)
 |-- my_array: array (nullable = true)
 |    |-- element: struct (containsNull = false)
 |    |    |-- a: long (nullable = true)

scala> df.nestedDropColumn("my_array.b").show(false)
+---+---------------+
|id |my_array       |
+---+---------------+
|1  |[[1]]          |
|2  |[[1], [2], [3]]|
+---+---------------+
```

### Map a column

The `nestedMapColumn` method applies a transformation on a nested field. If the input column is a primitive field the
<<<<<<< HEAD
method will add `outputColumnName` at the same level of nesting. If a struct column is expected you can use `.getField(...)` method to operate on its children.
=======
method will add `outputColumnName` at the same level of nesting. If a struct column is expected you can use
`.getField(...)` method to operate on its children.
>>>>>>> c5d74042

The output column name can omit the full path as the field will be created at the same level of nesting as the input column.

```scala
scala> df.nestedMapColumn(inputColumnName = "my_array.a", outputColumnName = "c", expression = a => a + 1).printSchema
root
 |-- id: long (nullable = true)
 |-- my_array: array (nullable = true)
 |    |-- element: struct (containsNull = false)
 |    |    |-- a: long (nullable = true)
 |    |    |-- b: string (nullable = true)
 |    |    |-- c: long (nullable = true)

scala> df.nestedMapColumn(inputColumnName = "my_array.a", outputColumnName = "c", expression = a => a + 1).show(false)
+---+---------------------------------------+
|id |my_array                               |
+---+---------------------------------------+
|1  |[[1, foo, 2]]                          |
|2  |[[1, bar, 2], [2, baz, 3], [3, foz, 4]]|
+---+---------------------------------------+
```<|MERGE_RESOLUTION|>--- conflicted
+++ resolved
@@ -29,13 +29,7 @@
 
 | spark-hats version | Scala version |  Spark version  |
 |:------------------:|:-------------:|:---------------:|
-<<<<<<< HEAD
-|       0.x.x        |  2.11, 2.12   |     2.4.3+      |
-
-Import the extensions into your scope.
-=======
 |       0.2.x        |  2.11, 2.12   |     2.4.3+      |
->>>>>>> c5d74042
 
 To use the extensions you need to add this import to your Spark application or shell:
 ```scala
@@ -64,22 +58,11 @@
 +---+------------------------------+
 ```
 
-### Turning on the extensions
-
-To use the extensions you need to add this import to your Spark application or shell:
-```scala
-import za.co.absa.spark.hats.Extensions._
-```
-
 ### Add a column
 The `nestedWithColumn` method allows adding new fields inside nested structures and arrays.
 
 The addition of a column API is provided in two flavors: the basic and the extended API. The basic API is simpler to
-<<<<<<< HEAD
-use, but expressions it expects cannot reference columns on parent array levels. Here is an example of the basic add
-=======
 use, but the expressions it expects can only reference columns inside the array and the root of the schema. Here is an example of the basic add
->>>>>>> c5d74042
 column API:
 
 ```scala
@@ -102,29 +85,17 @@
 ```
 
 ### Add column (extended)
-<<<<<<< HEAD
-The extended API method `nestedWithColumnExtended` works similar to the basic one, but allows the caller to reference
-=======
 The extended API method `nestedWithColumnExtended` works similarly to the basic one but allows the caller to reference
->>>>>>> c5d74042
 other array elements, possibly on different levels of nesting. The way it allows this is a little tricky.
 The second parameter is changed from being a column to a *function that returns a column*. Moreover, this function has
 an argument which is a function itself, the `getField()` function. The `getField()` function can be used in the
 transformation to reference other columns in the dataframe by their fully qualified name.
 
-<<<<<<< HEAD
-Int the following example, a transformation adds a new field `my_array.c` to the dataframe by concatenating a root
-level column `id` with a nested field `my_array.b`:
-
-```scala
-scala> val dfOut = df.nestedWithColumnExtended(newColumnName = "my_array.c", expression = getField =>
-=======
 In the following example, a transformation adds a new field `my_array.c` to the dataframe by concatenating a root
 level column `id` with a nested field `my_array.b`:
 
 ```scala
 scala> val dfOut = df.nestedWithColumnExtended("my_array.c", getField =>
->>>>>>> c5d74042
          concat(getField("id").cast("string"), getField("my_array.b"))
        )
 
@@ -179,12 +150,8 @@
 ### Map a column
 
 The `nestedMapColumn` method applies a transformation on a nested field. If the input column is a primitive field the
-<<<<<<< HEAD
-method will add `outputColumnName` at the same level of nesting. If a struct column is expected you can use `.getField(...)` method to operate on its children.
-=======
 method will add `outputColumnName` at the same level of nesting. If a struct column is expected you can use
 `.getField(...)` method to operate on its children.
->>>>>>> c5d74042
 
 The output column name can omit the full path as the field will be created at the same level of nesting as the input column.
 
